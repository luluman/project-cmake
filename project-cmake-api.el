;;; project-cmake.el --- Extension for project to use CMake as build system  -*- lexical-binding: t; -*-

;; Version: 0.1
;; Author: Juan Jose Garcia-Ripoll
;; Maintainer: Juan Jose Garcia-Ripoll <juanjose.garciaripoll@gmail.com>
;; URL: https://github.com/juanjosegarciaripoll/project-cmake
;; Keywords: convenience, languages
;; Package-Requires: ((emacs "26.1") (project "0.3.0"))

;; MIT License

;; Copyright (c) 2022 Juan José García Ripoll

;; Permission is hereby granted, free of charge, to any person obtaining a copy
;; of this software and associated documentation files (the "Software"), to deal
;; in the Software without restriction, including without limitation the rights
;; to use, copy, modify, merge, publish, distribute, sublicense, and/or sell
;; copies of the Software, and to permit persons to whom the Software is
;; furnished to do so, subject to the following conditions:

;; The above copyright notice and this permission notice shall be included in all
;; copies or substantial portions of the Software.

;; THE SOFTWARE IS PROVIDED "AS IS", WITHOUT WARRANTY OF ANY KIND, EXPRESS OR
;; IMPLIED, INCLUDING BUT NOT LIMITED TO THE WARRANTIES OF MERCHANTABILITY,
;; FITNESS FOR A PARTICULAR PURPOSE AND NONINFRINGEMENT. IN NO EVENT SHALL THE
;; AUTHORS OR COPYRIGHT HOLDERS BE LIABLE FOR ANY CLAIM, DAMAGES OR OTHER
;; LIABILITY, WHETHER IN AN ACTION OF CONTRACT, TORT OR OTHERWISE, ARISING FROM,
;; OUT OF OR IN CONNECTION WITH THE SOFTWARE OR THE USE OR OTHER DEALINGS IN THE
;; SOFTWARE.


;;; Commentary:

;; This package supplies `project-cmake` with tools to query CMake and obtain
;; a list of all targets, separated by executable, library and custom target
;; types.

(cl-defstruct project-cmake-targets
  executable-targets
  library-targets
  all-targets
  all-target-names
  sources)

(defun project-cmake-api-query-filename ()
  (expand-file-name ".cmake/api/v1/query/codemodel-v2"
					(project-cmake-build-directory)))

(defun project-cmake-api-reply-directory ()
  (expand-file-name ".cmake/api/v1/reply"
					(project-cmake-build-directory)))

(defun project-cmake-api-prepare-query-file ()
  (let* ((query-filename (project-cmake-api-query-filename))
		 (directory (file-name-directory query-filename)))
	(unless (file-exists-p query-filename)
	  (unless (file-exists-p directory)
		(mkdir directory 'parents))
	  (with-temp-buffer
		(write-region (point-min) (point-max) query-filename)))
	query-filename))

(defun project-cmake-api-list-reply-files ()
  (let* ((reply-directory (project-cmake-api-reply-directory)))
	(and (file-exists-p reply-directory)
		 (directory-files reply-directory 'full-name ".*\\.json"))))

(defun project-cmake-api-empty-reply-directory ()
  (mapc 'delete-file (project-cmake-api-list-reply-files)))

(defun project-cmake-api-read-json (file)
  (with-temp-buffer
	(insert-file-contents file)
	(json-parse-buffer :object-type 'plist :array-type 'list)))

(defun project-cmake-api-target-type (target)
  (plist-get target :type))

(defun project-cmake-api-target-name (target)
  (plist-get target :name))

(defun project-cmake-api-target-name (target)
  (plist-get target :name))

(defun project-cmake-api-target-sources (target)
  (plist-get target :sources))

(defun project-cmake-api-source-path (target)
  (plist-get target :path))

(defun project-cmake-api-target-nameOnDisk (target)
  (plist-get target :nameOnDisk))

(defun project-cmake-api-target-artifacts (target)
  (let ((root (project-cmake-build-directory)))
	(mapcar #'(lambda (item)
				(expand-file-name (plist-get item :path)
								  root))
			(plist-get target :artifacts))))

(defun project-cmake-api-project-database ()
  (let ((output (project-local-value (project-current t) :cmake-targets)))
	(when (eq output :cmake-targets)
	  (error "This project must be configured before building it"))
	output))

(defun project-cmake-api-target-executable-file (target)
  (let* ((nameOnDisk (project-cmake-api-target-nameOnDisk target))
		 (artifact (cl-find-if (lambda (artifact)
								 (string-match nameOnDisk artifact))
							   (project-cmake-api-target-artifacts target))))
	(unless artifact
	  (error "Cannot find executable for target %s"
			 (project-cmake-api-target-name target)))
	artifact))

(defun project-cmake-api-current-buffer-target ()
<<<<<<< HEAD
  (let* ((file-name (buffer-file-name (current-buffer))))
	(when file-name
	  (let ((file-name (expand-file-name file-name))
			(database (project-cmake-api-project-database)))
		(and database
			 (gethash file-name (project-cmake-targets-sources database) nil))))))
=======
  (if (buffer-file-name (current-buffer))
      (let* ((file-name (expand-file-name (buffer-file-name (current-buffer))))
		     (database (project-cmake-api-project-database)))
	    (and database
		     (gethash file-name (project-cmake-targets-sources database) nil)))
    nil))
>>>>>>> c2d33c23

(defun project-cmake-api-choose-target ()
  "Select by name one of CMake's build targets. Returns target's name."
  (let ((database (project-cmake-api-project-database)))
	(completing-read "CMake target: "
					 (project-cmake-targets-all-target-names database))))

(defun project-cmake-api-choose-executable-target ()
  "Select by name one of CMake's executable targets. Returns target object."
  (let* ((database (project-cmake-api-project-database))
		 (executable-targets (project-cmake-targets-executable-targets database))
		 (executables (mapcar #'(lambda (target)
								  (cons (project-cmake-api-target-name target)
										target))
							  executable-targets))
		 (default-target (project-cmake-api-current-buffer-target))
		 (name (completing-read "Choose executable target: "
								executables nil t (and default-target (project-cmake-api-target-name default-target)))))
	(cdr (assoc name executables))))

(defun project-cmake-api-choose-executable-file ()
  "Select by name one of CMake's executable targets. Returns target object."
  (project-cmake-api-target-executable-file
   (project-cmake-api-choose-executable-target)))

(defun project-cmake-api-read-targets (reply-files)
  (let ((source-directory (project-cmake-source-directory))
		(sources (make-hash-table :test 'equal))
		(all-target-names (list "all" "clean"))
		executables
		libraries
		all-targets)
	(dolist (file reply-files)
	  (let* ((json (project-cmake-api-read-json file))
			 (type (project-cmake-api-target-type json)))
		(cond ((null type)
			   (setq json nil))
			  ((string= type "EXECUTABLE")
			   (push json executables))
			  ((string-match-p type ".*LIBRARY")
			   (push json libraries)))
		(when json
		  (push json all-targets)
		  (push (project-cmake-api-target-name json) all-target-names)
		  (dolist (source (project-cmake-api-target-sources json))
			(let ((path (expand-file-name (project-cmake-api-source-path source)
										  source-directory)))
			  (puthash path json sources))))))
	(when all-targets
	  (project-local-set (project-current t)
						 :cmake-targets
						 (make-project-cmake-targets
						  :executable-targets executables
						  :library-targets libraries
						  :all-targets all-targets
						  :all-target-names (sort all-target-names #'string<)
						  :sources sources)))))

(defun project-cmake-api-query-prepare ()
  (project-cmake-api-prepare-query-file)
  (project-cmake-api-empty-reply-directory))

(defun project-cmake-api-query-complete ()
  (let ((reply-files (project-cmake-api-list-reply-files)))
	(if reply-files
		(project-cmake-api-read-targets reply-files)
	  (warn "CMake project contains no targets or does not support file API."))))

(provide 'project-cmake-api)<|MERGE_RESOLUTION|>--- conflicted
+++ resolved
@@ -116,21 +116,12 @@
 	artifact))
 
 (defun project-cmake-api-current-buffer-target ()
-<<<<<<< HEAD
-  (let* ((file-name (buffer-file-name (current-buffer))))
-	(when file-name
-	  (let ((file-name (expand-file-name file-name))
-			(database (project-cmake-api-project-database)))
-		(and database
-			 (gethash file-name (project-cmake-targets-sources database) nil))))))
-=======
   (if (buffer-file-name (current-buffer))
       (let* ((file-name (expand-file-name (buffer-file-name (current-buffer))))
 		     (database (project-cmake-api-project-database)))
 	    (and database
 		     (gethash file-name (project-cmake-targets-sources database) nil)))
     nil))
->>>>>>> c2d33c23
 
 (defun project-cmake-api-choose-target ()
   "Select by name one of CMake's build targets. Returns target's name."
